--- conflicted
+++ resolved
@@ -438,10 +438,6 @@
         x = torch.cat((cls_tokens, x), dim=1)
         x = x + self.pos_embed
         x = self.pos_drop(x)
-<<<<<<< HEAD
-=======
-        pred_tokens = x[:,0:1,:].detach().clone()
->>>>>>> d6e23600
         x = torch.cat((pred_tokens, x), dim=1)
 
         p_count = 0
